--- conflicted
+++ resolved
@@ -10,15 +10,9 @@
 3. Run `docker compose -f docker-compose-local.yml up`
 4. Register Jobs (see ./local-nomad/README.md)
 5. Load the test stac data by running `./testdata/benchmark/load-test-stac-data.sh`
-<<<<<<< HEAD
-6. Create required container images from autoeval-jobs repo 
-7. Build the container image inside this repo with `docker build -t autoeval-coordinator:local .`
-8. Dispatch a pipeline job through Nomad UI or API
-=======
 6. Create required container images from autoeval-jobs repo. Once cloned the autoeval-jobs repo and inside it, execute `docker build -f Dockerfile.gval -t autoeval-jobs-gval:local . && docker build -t autoeval-jobs:local .`
 7. Build the container image inside this repo with `docker build -t autoeval-coordinator:local .`
 8. Dispatch a pipeline job through Nomad UI or API (see example below)
->>>>>>> 88dbfc28
 
 **Tips for working with .env files:**
 - The example.env is a good place to look to make a .env file that is configured for local deployment. This .env file can be stored as .env.local when not in use and copied to .env when local deployment is desired. Depending on which deployment configuration is desired different .env files can be saved locally within the repo without being tracked by git. For example, you could also have a .env.test environment file for deploying to the AWS Test account. 
@@ -28,11 +22,7 @@
 Once you have gone through the steps above to spin up a local environment you can run a pipeline job with the test data using the following command:
 
 ```
-<<<<<<< HEAD
 docker exec nomad-server nomad job dispatch -meta="aoi=/testdata/query-polygon.gpkg" -meta="outputs_path=/outputs/test-run" -meta="hand_index_path=/testdata/hand/parquet-index/" -meta="benchmark_sources=usgs-fim-collection" -meta="tags=batch_name=HAND-V2 aoi_name=myaoi another_tag=dff" pipeline
-=======
-docker exec nomad-server nomad job dispatch -meta="aoi=/testdata/query-polygon.gpkg" -meta="outputs_path=/outputs/test-run" -meta="hand_index_path=/testdata/hand/parquet-index/" -meta="benchmark_sources=usgs-fim-collection" -meta tags="batch_name=HAND-V2 aoi_name=myaoi another_tag=dff" pipeline
->>>>>>> 88dbfc28
 ```
 
 If you prefer to use curl from your host machine then the request to post the job using the Nomad API is:
@@ -47,12 +37,8 @@
       "hand_index_path": "/testdata/hand/parquet-index/",
       "benchmark_sources": "usgs-fim-collection",
       "tags": "batch_name=HAND-V2 aoi_name=myaoi another_tag=dff"
-<<<<<<< HEAD
-    }
-=======
     },
     "IdPrefixTemplate": "[batch_name=HAND-V2,aoi_name=myaoi,another_tag=dff]"
->>>>>>> 88dbfc28
   }' \
   http://localhost:4646/v1/job/pipeline/dispatch
 ```
