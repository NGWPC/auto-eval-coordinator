import argparse
import asyncio
import json
import logging
import os
import tempfile
from io import StringIO
from pathlib import Path
from typing import Any, Dict, List, Optional, Union
from uuid import uuid4

import aiohttp
import fsspec
import geopandas as gpd

from data_service import DataService
from load_config import AppConfig, load_config
from metrics_aggregator import MetricsAggregator
from nomad_job_manager import NomadJobManager
from pipeline_log_db import PipelineLogDB
from pipeline_stages import AgreementStage, InundationStage, MosaicStage
from pipeline_utils import PathFactory, PipelineResult

logger = logging.getLogger(__name__)


class PolygonPipeline:
    """
    Pipeline that processes multiple flow scenarios with stage-based parallelism:
    1) Initialize: Query STAC for scenarios and hand index for catchments
    2) Stage 1: Run all inundation jobs concurrently across all scenarios
    3) Stage 2: Run all mosaic jobs concurrently for scenarios with valid outputs
    4) Stage 3: Run all agreement jobs concurrently for scenarios with valid mosaics
    """

    def __init__(
        self,
        config: AppConfig,
        nomad: NomadJobManager,
        data_svc: DataService,
        polygon_gdf: gpd.GeoDataFrame,
<<<<<<< HEAD
=======
        pipeline_id: str,
>>>>>>> 88dbfc28
        tags: Dict[str, str],
        outputs_path: str,
        log_db: Optional[PipelineLogDB] = None,
    ):
        self.config = config
        self.nomad = nomad
        self.data_svc = data_svc
        self.polygon_gdf = polygon_gdf
<<<<<<< HEAD
=======
        self.pipeline_id = pipeline_id
>>>>>>> 88dbfc28
        self.tags = tags
        self.log_db = log_db
        # Ensure the temp directory exists
        temp_dir = "/tmp"
        os.makedirs(temp_dir, exist_ok=True)
        # Store tags dict directly - pipeline stages will create tag strings as needed
<<<<<<< HEAD
        self.tmp = tempfile.TemporaryDirectory(prefix="pipeline-", dir=temp_dir)
=======
        self.tmp = tempfile.TemporaryDirectory(prefix=f"{os.path.basename(self.pipeline_id)}-", dir=temp_dir)
>>>>>>> 88dbfc28

        self.path_factory = PathFactory(config, outputs_path)

        # Populated by initialize()
        self.catchments: Dict[str, Dict[str, Any]] = {}
        self.flow_scenarios: Dict[str, Dict[str, str]] = {}
        self.benchmark_scenarios: Dict[str, Dict[str, List[str]]] = {}
        self.stac_results: Dict[str, Dict[str, Dict[str, List[str]]]] = {}

    async def initialize(self) -> None:
        """Query for catchments and flow scenarios."""
        # Query STAC for flow scenarios (always required)
        logger.debug("Querying STAC for flow scenarios")
        stac_data = await self.data_svc.query_stac_for_flow_scenarios(self.polygon_gdf)
        self.flow_scenarios = stac_data.get("combined_flowfiles", {})

        # Extract benchmark rasters from STAC scenarios
        raw_scenarios = stac_data.get("scenarios", {})
        self.stac_results = raw_scenarios
        self.benchmark_scenarios = {}
        for collection, scenarios in raw_scenarios.items():
            self.benchmark_scenarios[collection] = {}
            for scenario_name, scenario_data in scenarios.items():
                # Find extent key (could be extent_raster, extent, etc.)
                extent_key = None
                for key in scenario_data.keys():
                    if "extent" in key.lower():
                        extent_key = key
                        break
                self.benchmark_scenarios[collection][scenario_name] = (
                    scenario_data.get(extent_key, []) if extent_key else []
                )

        if self.flow_scenarios:
            logger.debug(f"Found {len(self.flow_scenarios)} collections")

        if not self.flow_scenarios:
            raise RuntimeError("No flow scenarios found")

        # Query hand index for catchments
        logger.debug("Querying hand index for catchments")
        data = await self.data_svc.query_for_catchments(self.polygon_gdf)
        self.catchments = data.get("catchments", {})

        if not self.catchments:
            raise RuntimeError("No catchments found")

        total_scenarios = sum(len(scenarios) for scenarios in self.flow_scenarios.values())
        logger.info(f"Initialization complete: {len(self.catchments)} catchments, " f"{total_scenarios} flow scenarios")

    async def run(self) -> Dict[str, Any]:
        """Run the pipeline with stage-based parallelism."""
        await self.initialize()

        # Build scenario results
        results = []
        for collection, flows in self.flow_scenarios.items():
            for scenario, flowfile_path in flows.items():
                benchmark_rasters = self.benchmark_scenarios.get(collection, {}).get(scenario, [])
                result = PipelineResult(
                    scenario_id=f"{collection}-{scenario}",
                    collection_name=collection,
                    scenario_name=scenario,
                    flowfile_path=flowfile_path,
                    benchmark_rasters=benchmark_rasters,
                )
                results.append(result)

        logger.debug(f"Processing {len(results)} scenarios with stage-based parallelism")

        try:
            inundation_stage = InundationStage(
                self.config,
                self.nomad,
                self.data_svc,
                self.path_factory,
<<<<<<< HEAD
                self.tags,
                self.catchments,
=======
                self.pipeline_id,
                self.tags,
                self.catchments,
            )
            mosaic_stage = MosaicStage(
                self.config, self.nomad, self.data_svc, self.path_factory, self.pipeline_id, self.tags
            )
            agreement_stage = AgreementStage(
                self.config, self.nomad, self.data_svc, self.path_factory, self.pipeline_id, self.tags
>>>>>>> 88dbfc28
            )
            mosaic_stage = MosaicStage(self.config, self.nomad, self.data_svc, self.path_factory, self.tags)
            agreement_stage = AgreementStage(self.config, self.nomad, self.data_svc, self.path_factory, self.tags)

            results = await inundation_stage.run(results)
            results = await mosaic_stage.run(results)
            results = await agreement_stage.run(results)

            if results:
                logger.info("Running metrics aggregation...")
                try:
                    aggregator = MetricsAggregator(
                        outputs_path=str(self.path_factory.base),
                        stac_results=self.stac_results,
                        data_service=self.data_svc,
                    )
                    results_path = aggregator.save_results(self.path_factory.results_path())
                    logger.info(f"Metrics aggregation completed: {results_path}")
                except Exception as e:
                    logger.error(f"Metrics aggregation failed: {e}")

            successful_results = [r for r in results if r.status == "completed"]
            total_attempted = len([r for r in results if r.status != "pending"])

            result = {
                "status": "success",
                "catchment_count": len(self.catchments),
                "total_scenarios_attempted": total_attempted,
                "successful_scenarios": len(successful_results),
                "message": f"Pipeline completed successfully with {len(successful_results)}/{total_attempted} scenarios",
            }
            logger.info(f"Pipeline SUCCESS: {len(successful_results)}/{total_attempted} scenarios completed")
            return result
        except Exception as e:
            logger.error(f"Pipeline FAILED: {str(e)}")
            return {
                "status": "failed",
                "error": str(e),
                "message": f"Pipeline failed: {str(e)}",
            }

    async def cleanup(self) -> None:
        self.tmp.cleanup()
        logger.debug("cleaned up temp files")


def parsed_tags(tag_list):
    tags = {}
    internal_tag_keys = {"bench_src", "cand_src", "scenario", "catchment"}
    required_tag_keys = {"batch_name", "aoi_name"}

    forbidden_chars = {" ", "/", "&", ","}

    for tag in tag_list:
        if "=" not in tag:
            raise argparse.ArgumentTypeError(f"Invalid tag format: '{tag}'. Expected key=value.")
        key, value = tag.split("=", 1)

        for char in forbidden_chars:
            if char in key:
                raise argparse.ArgumentTypeError(
                    f"Tag key '{key}' contains forbidden character '{char}'. Forbidden characters: {', '.join(sorted(forbidden_chars))}"
                )

        for char in forbidden_chars:
            if char in value:
                raise argparse.ArgumentTypeError(
                    f"Tag value '{value}' contains forbidden character '{char}'. Forbidden characters: {', '.join(sorted(forbidden_chars))}"
                )

        tags[key] = value

    for internal_key in internal_tag_keys:
        if internal_key in tags:
            raise argparse.ArgumentTypeError(
                f"Tag '{internal_key}' is reserved for internal use and cannot be provided by users."
            )

    for required_key in required_tag_keys:
        if required_key not in tags:
            raise argparse.ArgumentTypeError(
                f"Required tag '{required_key}' is missing. Required tags: {', '.join(sorted(required_tag_keys))}"
            )

    if tags:
        tags_str = ",".join(f"{k}={v}" for k, v in tags.items())
        if len(tags_str) > 120:
            raise argparse.ArgumentTypeError(f"Tags exceed 120 character limit ({len(tags_str)} chars): {tags_str}")

    return tags


def parsed_tags(tag_list):
    tags = {}
    internal_tag_keys = {"bench_src", "cand_src", "scenario", "catchment"}
    required_tag_keys = {"batch_name", "aoi_name"}

    forbidden_chars = {" ", "/", "&", ","}

    for tag in tag_list:
        if "=" not in tag:
            raise argparse.ArgumentTypeError(f"Invalid tag format: '{tag}'. Expected key=value.")
        key, value = tag.split("=", 1)

        for char in forbidden_chars:
            if char in key:
                raise argparse.ArgumentTypeError(
                    f"Tag key '{key}' contains forbidden character '{char}'. Forbidden characters: {', '.join(sorted(forbidden_chars))}"
                )

        for char in forbidden_chars:
            if char in value:
                raise argparse.ArgumentTypeError(
                    f"Tag value '{value}' contains forbidden character '{char}'. Forbidden characters: {', '.join(sorted(forbidden_chars))}"
                )

        tags[key] = value

    for internal_key in internal_tag_keys:
        if internal_key in tags:
            raise argparse.ArgumentTypeError(
                f"Tag '{internal_key}' is reserved for internal use and cannot be provided by users."
            )

    for required_key in required_tag_keys:
        if required_key not in tags:
            raise argparse.ArgumentTypeError(
                f"Required tag '{required_key}' is missing. Required tags: {', '.join(sorted(required_tag_keys))}"
            )

    if tags:
        tags_str = ",".join(f"{k}={v}" for k, v in tags.items())
        if len(tags_str) > 120:
            raise argparse.ArgumentTypeError(f"Tags exceed 120 character limit ({len(tags_str)} chars): {tags_str}")

    return tags


if __name__ == "__main__":
    parser = argparse.ArgumentParser(description="Run one PolygonPipeline in isolation")
    parser.add_argument(
        "--aoi",
        type=str,
        required=True,
        help="File path to a GPKG containing a single polygon. If more than one layer/feature, only the first is used.",
    )
    parser.add_argument("--outputs_path", type=str, required=True, help="Output directory path")
    parser.add_argument(
        "--benchmark_sources",
        type=str,
        default=None,
        help="Comma-separated list of STAC collections to query (e.g., 'ble-collection,nwm-collection'). Defaults to all available sources.",
    )
    parser.add_argument("--hand_index_path", type=str, required=True, help="Path to HAND index data (required)")

    parser.add_argument(
        "--tags",
        nargs="*",
        type=str,
        default=[],
        help="List of key=value pairs for tagging (e.g., --tags batch=my_batch aoi=texas) These tags are included in job_ids that the pipeline will dispatch.",
    )

    args = parser.parse_args()

    if args.tags and args.tags != [""]:
        # Flatten any space-separated arguments to handle both manual and Nomad invocation styles
        flattened_tags = []
        for tag in args.tags:
            if " " in tag:
                flattened_tags.extend(tag.split())
            else:
                flattened_tags.append(tag)
        args.tags = parsed_tags(flattened_tags)
    else:
        args.tags = {}

    logging.basicConfig(
        level=os.environ.get("LOG_LEVEL", "INFO"),
        format="%(asctime)s %(levelname)s %(message)s",
    )

    temp_log_file = tempfile.NamedTemporaryFile(mode="w", delete=False, suffix="_pipeline.log")
    temp_log_path = temp_log_file.name
    temp_log_file.close()

    file_handler = logging.FileHandler(temp_log_path)
    file_handler.setLevel(os.environ.get("LOG_LEVEL", "INFO"))
    file_handler.setFormatter(logging.Formatter("%(asctime)s %(levelname)s %(message)s"))

    root_logger = logging.getLogger()
    root_logger.addHandler(file_handler)

    cfg = load_config()

    async def _main():
        # Validate AOI file extension
        if not args.aoi.lower().endswith(".gpkg"):
            raise ValueError(f"AOI file must be a GPKG file, got: {args.aoi}")

        outputs_path = args.outputs_path

        if os.path.exists(outputs_path):
            raise ValueError(f"Output directory already exists: {outputs_path}")

        timeout = aiohttp.ClientTimeout(total=160, connect=40, sock_read=60)
        connector = aiohttp.TCPConnector(limit=cfg.defaults.http_connection_limit)
        async with aiohttp.ClientSession(timeout=timeout, connector=connector) as session:
            log_db = PipelineLogDB("pipeline_log.db")
            await log_db.initialize()

            nomad = NomadJobManager(
                nomad_addr=cfg.nomad.address,
                namespace=cfg.nomad.namespace,
                token=cfg.nomad.token,
                session=session,
                log_db=log_db,
            )
            await nomad.start()

            # if no benchmark collections provided all collections queried
            benchmark_collections = None
            if args.benchmark_sources:
                benchmark_collections = [col.strip() for col in args.benchmark_sources.split(",")]
                logging.info(f"Using benchmark sources: {benchmark_collections}")

            data_svc = DataService(cfg, args.hand_index_path, benchmark_collections)

            logging.info(f"Loading polygon from: {args.aoi}")
            polygon_gdf = data_svc.load_polygon_gdf_from_file(args.aoi)

            # Validate GPKG contents
            if len(polygon_gdf) == 0:
                raise ValueError("GPKG file contains no features")

            if len(polygon_gdf) > 1:
                logging.warning(f"Found {len(polygon_gdf)} features in {args.aoi}, using only the first one")
                polygon_gdf = polygon_gdf.iloc[[0]]

            geom = polygon_gdf.geometry.iloc[0]
            if geom.geom_type != "Polygon":
                raise ValueError(f"Feature must be POLYGON type, got: {geom.geom_type}")

            logging.info(f"Using HAND index path: {args.hand_index_path}")

<<<<<<< HEAD
            pipeline = PolygonPipeline(cfg, nomad, data_svc, polygon_gdf, args.tags, outputs_path, log_db)
            logging.info(f"Started pipeline run for {args.aoi} with outputs to {outputs_path}")
=======
            pipeline = PolygonPipeline(cfg, nomad, data_svc, polygon_gdf, pipeline_id, args.tags, outputs_path, log_db)
>>>>>>> 88dbfc28

            try:
                result = await pipeline.run()

                logger.info("=" * 80)
                logger.info("PIPELINE FINAL RESULTS:")
                logger.info(json.dumps(result, indent=2))
                logger.info("=" * 80)

                file_handler.close()
                root_logger.removeHandler(file_handler)

                final_log_path = pipeline.path_factory.logs_path()
                await data_svc.copy_file_to_uri(temp_log_path, final_log_path)
                logging.info(f"Logs written to {final_log_path}")

                print(json.dumps(result, indent=2))
            finally:
                if os.path.exists(temp_log_path):
                    os.unlink(temp_log_path)

                await pipeline.cleanup()
                await nomad.stop()
                await log_db.close()
                data_svc.cleanup()

    asyncio.run(_main())<|MERGE_RESOLUTION|>--- conflicted
+++ resolved
@@ -39,10 +39,6 @@
         nomad: NomadJobManager,
         data_svc: DataService,
         polygon_gdf: gpd.GeoDataFrame,
-<<<<<<< HEAD
-=======
-        pipeline_id: str,
->>>>>>> 88dbfc28
         tags: Dict[str, str],
         outputs_path: str,
         log_db: Optional[PipelineLogDB] = None,
@@ -51,21 +47,13 @@
         self.nomad = nomad
         self.data_svc = data_svc
         self.polygon_gdf = polygon_gdf
-<<<<<<< HEAD
-=======
-        self.pipeline_id = pipeline_id
->>>>>>> 88dbfc28
         self.tags = tags
         self.log_db = log_db
         # Ensure the temp directory exists
         temp_dir = "/tmp"
         os.makedirs(temp_dir, exist_ok=True)
         # Store tags dict directly - pipeline stages will create tag strings as needed
-<<<<<<< HEAD
         self.tmp = tempfile.TemporaryDirectory(prefix="pipeline-", dir=temp_dir)
-=======
-        self.tmp = tempfile.TemporaryDirectory(prefix=f"{os.path.basename(self.pipeline_id)}-", dir=temp_dir)
->>>>>>> 88dbfc28
 
         self.path_factory = PathFactory(config, outputs_path)
 
@@ -142,20 +130,8 @@
                 self.nomad,
                 self.data_svc,
                 self.path_factory,
-<<<<<<< HEAD
                 self.tags,
                 self.catchments,
-=======
-                self.pipeline_id,
-                self.tags,
-                self.catchments,
-            )
-            mosaic_stage = MosaicStage(
-                self.config, self.nomad, self.data_svc, self.path_factory, self.pipeline_id, self.tags
-            )
-            agreement_stage = AgreementStage(
-                self.config, self.nomad, self.data_svc, self.path_factory, self.pipeline_id, self.tags
->>>>>>> 88dbfc28
             )
             mosaic_stage = MosaicStage(self.config, self.nomad, self.data_svc, self.path_factory, self.tags)
             agreement_stage = AgreementStage(self.config, self.nomad, self.data_svc, self.path_factory, self.tags)
@@ -401,12 +377,8 @@
 
             logging.info(f"Using HAND index path: {args.hand_index_path}")
 
-<<<<<<< HEAD
             pipeline = PolygonPipeline(cfg, nomad, data_svc, polygon_gdf, args.tags, outputs_path, log_db)
             logging.info(f"Started pipeline run for {args.aoi} with outputs to {outputs_path}")
-=======
-            pipeline = PolygonPipeline(cfg, nomad, data_svc, polygon_gdf, pipeline_id, args.tags, outputs_path, log_db)
->>>>>>> 88dbfc28
 
             try:
                 result = await pipeline.run()
